name: Build and release

on:
  push:
    tags:
      - 'v*'

jobs:

  build:
    name: Build and release
    runs-on: ubuntu-latest
    env:
      ACTIONS_ALLOW_UNSECURE_COMMANDS: true

    steps:

      - name: Check out
        uses: actions/checkout@v3

      - name: Get tag
        uses: olegtarasov/get-tag@v2
        id: tagName

      - name: Get time
        uses: gerred/actions/current-time@master
        id: current-time

<<<<<<< HEAD
      - name: Build
        uses: tobyxdd/go-cross-build@6f4e7852e615d5499d1e223cd5e6e7569915b023
=======
      - name: Build (tun)
        uses: crazy-max/ghaction-xgo@v2.1.0
        env:
          TIME: "${{ steps.current-time.outputs.time }}"
        with:
          xgo_version: latest
          go_version: 1.19
          dest: dist
          prefix: hysteria-tun
          targets: linux/amd64,linux/386,linux/arm-5,linux/arm-7,linux/arm64,linux/s390x,linux/mipsle,darwin-10.12/amd64,darwin-10.12/arm64,windows-6.0/amd64,windows-6.0/386
          ldflags: -w -s -X main.appVersion=${{ env.GIT_TAG_NAME }} -X main.appCommit=${{ github.sha }} -X main.appDate=${{ env.TIME }}
          pkg: cmd

      - name: Build (notun)
        uses: tobyxdd/go-cross-build@d00fc41eb205f57dd90f6e5af4613e21c7ebe73f
>>>>>>> af2e0e96
        env:
          TIME: "${{ steps.current-time.outputs.time }}"
          GOFLAGS: "-tags=gpl"
          CGO_ENABLED: "0"
        with:
          name: hysteria
          dest: dist
          ldflags: -w -s -X main.appVersion=${{ env.GIT_TAG_NAME }} -X main.appCommit=${{ github.sha }} -X main.appDate=${{ env.TIME }}
          platforms: 'darwin/amd64, darwin/arm64, windows/amd64, windows/386, linux/amd64, linux/386, linux/arm, linux/arm64, linux/s390x, linux/mipsle, freebsd/amd64, freebsd/386, freebsd/arm, freebsd/arm64'
          package: cmd
          compress: false

      - name: Generate hashes
        run: |
          cd dist
          for f in $(find . -type f); do
            sha256sum $f | sudo tee -a hashes.txt
          done

      - name: Upload
        uses: softprops/action-gh-release@v1
        if: startsWith(github.ref, 'refs/tags/')
        with:
          files: |
            ./dist/hysteria-darwin-amd64
            ./dist/hysteria-darwin-arm64
            ./dist/hysteria-windows-amd64.exe
            ./dist/hysteria-windows-386.exe
            ./dist/hysteria-linux-amd64
            ./dist/hysteria-linux-386
            ./dist/hysteria-linux-arm
            ./dist/hysteria-linux-arm64
            ./dist/hysteria-linux-s390x
            ./dist/hysteria-linux-mipsle
            ./dist/hysteria-freebsd-amd64
            ./dist/hysteria-freebsd-386
            ./dist/hysteria-freebsd-arm
            ./dist/hysteria-freebsd-arm64
            ./dist/hashes.txt<|MERGE_RESOLUTION|>--- conflicted
+++ resolved
@@ -26,26 +26,8 @@
         uses: gerred/actions/current-time@master
         id: current-time
 
-<<<<<<< HEAD
       - name: Build
-        uses: tobyxdd/go-cross-build@6f4e7852e615d5499d1e223cd5e6e7569915b023
-=======
-      - name: Build (tun)
-        uses: crazy-max/ghaction-xgo@v2.1.0
-        env:
-          TIME: "${{ steps.current-time.outputs.time }}"
-        with:
-          xgo_version: latest
-          go_version: 1.19
-          dest: dist
-          prefix: hysteria-tun
-          targets: linux/amd64,linux/386,linux/arm-5,linux/arm-7,linux/arm64,linux/s390x,linux/mipsle,darwin-10.12/amd64,darwin-10.12/arm64,windows-6.0/amd64,windows-6.0/386
-          ldflags: -w -s -X main.appVersion=${{ env.GIT_TAG_NAME }} -X main.appCommit=${{ github.sha }} -X main.appDate=${{ env.TIME }}
-          pkg: cmd
-
-      - name: Build (notun)
         uses: tobyxdd/go-cross-build@d00fc41eb205f57dd90f6e5af4613e21c7ebe73f
->>>>>>> af2e0e96
         env:
           TIME: "${{ steps.current-time.outputs.time }}"
           GOFLAGS: "-tags=gpl"
